--- conflicted
+++ resolved
@@ -150,12 +150,7 @@
 class ReviewViewSet(viewsets.ModelViewSet):
     """Получение и изменение публикаций."""
     serializer_class = ReviewSerializer
-<<<<<<< HEAD
     permission_classes = [ReviewCommentPermission]
-=======
-
-    # pagination_class = LimitOffsetPagination
->>>>>>> 10ee0df3
 
     def get_queryset(self, *args, **kwargs):
         title_id = int(self.kwargs.get('title_id'))
