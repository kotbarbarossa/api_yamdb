--- conflicted
+++ resolved
@@ -1,11 +1,12 @@
-<<<<<<< HEAD
 from rest_framework import viewsets, mixins
 from django.db.models import Avg
+from django.shortcuts import get_object_or_404
 from reviews.models import Category, Genre, Title, Review
 
 from .serializers import (
     CategorySerializer,
     GenreSerializer,
+    ReviewSerializer,
     TitleSerializer,
     TitleWriteSerializer,
 )
@@ -43,15 +44,6 @@
         if self.request.method in ('POST', 'PATCH',):
             return TitleWriteSerializer
         return TitleSerializer
-=======
-from django.shortcuts import get_object_or_404
-
-from rest_framework import viewsets
-from rest_framework.pagination import LimitOffsetPagination
-
-from reviews.models import Review, Title
-
-from .serializers import ReviewSerializer
 
 
 class CommentViewSet(viewsets.ModelViewSet):
@@ -69,7 +61,7 @@
 class ReviewViewSet(viewsets.ModelViewSet):
     """Получение и изменение публикаций."""
     serializer_class = ReviewSerializer
-    pagination_class = LimitOffsetPagination
+    # pagination_class = LimitOffsetPagination
 
     def get_queryset(self, *args, **kwargs):
         title_id = self.kwargs.get('title_id')
@@ -78,5 +70,4 @@
     def perform_create(self, serializer):
         title_id = self.kwargs.get('title_id')
         title = get_object_or_404(Title, id=title_id)
-        serializer.save(author=self.request.user, title_id=title)
->>>>>>> 63943275
+        serializer.save(author=self.request.user, title_id=title)