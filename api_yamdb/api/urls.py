from django.urls import include, path
<<<<<<< HEAD
=======
from rest_framework import routers
from api.views import (
    CategoryViewSet,
    GenreViewSet,
    TitleViewSet,
    CommentViewSet,
    ReviewViewSet,
    SignUpView,
    UserViewSet,
    TokenObtainPairView
)
>>>>>>> 0e3458c4

from .v1.urls import urlpatterns as urlpatterns_v1


jwt_patterns = [
    path('signup/', SignUpView.as_view(), name='signup'),
    path('token/', TokenObtainPairView.as_view(),
         name='token_obtain_pair'),
]

urlpatterns = [
<<<<<<< HEAD
    path('v1/', include(urlpatterns_v1)),
=======
    path('v1/', include(v1_router.urls)),
    path('v1/auth/', include(jwt_patterns)),
    # path('v1/auth/signup/', SignUpView.as_view(), name='signup'),
    # path('v1/auth/token/', MyTokenObtainPairView.as_view(),
    #      name='token_obtain_pair'),
>>>>>>> 0e3458c4
]<|MERGE_RESOLUTION|>--- conflicted
+++ resolved
@@ -1,36 +1,7 @@
 from django.urls import include, path
-<<<<<<< HEAD
-=======
-from rest_framework import routers
-from api.views import (
-    CategoryViewSet,
-    GenreViewSet,
-    TitleViewSet,
-    CommentViewSet,
-    ReviewViewSet,
-    SignUpView,
-    UserViewSet,
-    TokenObtainPairView
-)
->>>>>>> 0e3458c4
 
 from .v1.urls import urlpatterns as urlpatterns_v1
 
-
-jwt_patterns = [
-    path('signup/', SignUpView.as_view(), name='signup'),
-    path('token/', TokenObtainPairView.as_view(),
-         name='token_obtain_pair'),
-]
-
 urlpatterns = [
-<<<<<<< HEAD
     path('v1/', include(urlpatterns_v1)),
-=======
-    path('v1/', include(v1_router.urls)),
-    path('v1/auth/', include(jwt_patterns)),
-    # path('v1/auth/signup/', SignUpView.as_view(), name='signup'),
-    # path('v1/auth/token/', MyTokenObtainPairView.as_view(),
-    #      name='token_obtain_pair'),
->>>>>>> 0e3458c4
 ]