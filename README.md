# api_yamdb
<<<<<<< HEAD
Проект api_yamdb

api_yamdb

Команда для загрузки в БД
python manage.py load_data_from_csv
=======
api_yamdb
>>>>>>> 411e8976
<|MERGE_RESOLUTION|>--- conflicted
+++ resolved
@@ -1,11 +1,7 @@
 # api_yamdb
-<<<<<<< HEAD
 Проект api_yamdb
 
 api_yamdb
 
 Команда для загрузки в БД
-python manage.py load_data_from_csv
-=======
-api_yamdb
->>>>>>> 411e8976
+python manage.py load_data_from_csv